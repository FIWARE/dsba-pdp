--- conflicted
+++ resolved
@@ -48,9 +48,5 @@
 }
 
 type Issuer struct {
-<<<<<<< HEAD
-	Id string `json:"id"`
-=======
-	Id string `json:"issuer"`
->>>>>>> 232e1a51
+	Id string `json:"id"
 }